"""Actual device classes."""

import glob
import logging
import os
import os.path
import random
import re
import struct
import subprocess
import warnings
from typing import Any, List, Tuple

import serial

from . import usb
from .devices_base import Board, BoardMeta

try:
    # See if we have vision support
    import sb_vision  # noqa: F401
    ENABLE_VISION = True
except ImportError:
    warnings.warn(
        "sb_vision not installed, disabling vision support",
        category=ImportWarning,
    )
    ENABLE_VISION = False

if ENABLE_VISION:
    # Register the camera 'board' by importing it
    from .camera import Camera  # noqa: F401

LOGGER = logging.getLogger(__name__)


class MotorBoard(Board):
    """Student Robotics-era Motor board."""

    lookup_keys = {
        'ID_VENDOR': 'Student_Robotics',
        'subsystem': 'tty',
    }

    @classmethod
    def included(cls, node):
        return node['ID_MODEL'] == 'MCV4B'

    @classmethod
    def name(cls, node):
        """Board name - actually fetched over serial."""
        return node['ID_SERIAL_SHORT']

    def start(self):
        """Open connection to peripheral."""
        device = self.node['DEVNAME']
        self.connection = serial.Serial(device, baudrate=1000000)
        self.make_safe()

    def make_safe(self):
        """
        Set peripheral to a safe state.

        This is called after control connections have died.
        """
        # set both motors to brake
        self.connection.write(b'\x00\x02\x02\x03\x02')
        self._status = {'m0': 'brake', 'm1': 'brake'}

    def status(self):
        """Brief status description of the peripheral."""
        return self._status

    @classmethod
    def byte_for_speed(cls, value):
        """
        Get the byte value for the given speed value.

        Accepts float or a string of 'coast' or 'brake'.
        """

        if value == 'coast':
            return 1
        elif value == 'brake':
            return 2
        elif -1 <= value <= 1:
            return 128 + int(100 * value)
        else:
            raise ValueError('Unknown speed value: {}'.format(value))

    def command(self, cmd):
        """Run user-provided command."""
        self._status.update(cmd)
        self.connection.write(bytes([
            2, 2,
            3, 2,
            2, 1,
            3, 1,
            2, self.byte_for_speed(self._status['m0']),
            3, self.byte_for_speed(self._status['m1']),
        ]))


class BrainTemperatureSensor(Board):
    """
    Internal Raspberry Pi temperature sensor.

    This has extremely limited practical use and is basically here to serve as
    an example of how to add new devices.
    """

    lookup_keys = {
        'subsystem': 'thermal',
    }

    enabled = False

    @classmethod
    def name(cls, node):
        """Simple node name."""
        return node.sys_name

    def read_temperature_value(self):
        path = '{}/temp'.format(self.node.sys_path)
        with open(path) as file:
            return int(file.read())

    def status(self):
        """Brief status description of the peripheral."""
        temp_milli_degrees = self.read_temperature_value()
        return {'temperature': temp_milli_degrees / 1000}


class NoZoneFound(ValueError):
    """Indicates that a search for a zone file failed."""

    pass


class GameState(Board):
    """
    State storage for the game, keeps a store of everything it has received.
    """

<<<<<<< HEAD
    FILE_GLOB = '/media/usb?/zone-?'
    FILE_REGEX = re.compile('zone-(\d)')
    IGNORE_DIRS_CONTAINING_FILE_NAMES = ('main.py',)

    # define the name od the board
=======
    # define the name of the board
>>>>>>> 84cbddc1
    board_type_id = 'game'
    create_on_startup = True

    def __init__(self):
        super().__init__({})

    @classmethod
    def name(cls, node):
        return 'state'

    def as_siblings(self, file_path: str, file_names: List[str]) -> List[str]:
        parent = os.path.dirname(file_path)
        return [os.path.join(parent, x) for x in file_names]

    def any_exist(self, file_paths: List[str]) -> bool:
        return any(os.path.exists(x) for x in file_paths)

    def find_zone(self):
        for candidate_path in glob.iglob(self.FILE_GLOB):
            match = self.FILE_REGEX.search(candidate_path)
            if match is None:
                continue

            if self.any_exist(self.as_siblings(
                candidate_path,
                self.IGNORE_DIRS_CONTAINING_FILE_NAMES,
            )):
                continue

            return int(match.group(1))

        raise NoZoneFound()

    def status(self):
        try:
            return {
                'zone': self.find_zone(),
                'mode': 'competition',
            }
        except NoZoneFound:
            return {'zone': 0, 'mode': 'development'}


class PowerBoard(Board):
    """A power board."""

    lookup_keys = {
        'subsystem': 'usb',
        'ID_VENDOR': 'Student_Robotics',
    }

    @classmethod
    def included(cls, node):
        return node['ID_MODEL'] == 'Power_board_v4'

    @classmethod
    def name(cls, node):
        """Board name."""
        return node['ID_SERIAL_SHORT']

    def start(self):
        """Open connection to peripheral."""
        # We get the bus path to the device inferred from the DEVPATH
        # from systemd.
        path = tuple(int(x) for x in (
            self.node['DEVPATH'].rsplit('-', 1)[-1].split('.')
        ))

        for device in usb.enumerate_devices():
            if device.path == path:
                self.device = device
                break
        else:
            raise RuntimeError('Cannot open USB device by path')

        self.device.open()
        self.make_safe()

        # This power board is now ready; signal to systemd that robotd is
        # therefore ready
        subprocess.check_call([
            'systemd-notify',
            '--ready',
            '--pid={}'.format(os.getppid()),
        ])

    def _set_power_outputs(self, level):
        for command in (0, 1, 2, 3, 4, 5):
            self.device.control_write(
                64,
                level,
                command,
            )

    def _set_start_led(self, value):
        self.device.control_write(64, value, 6)

    def _buzz_piezo(self, args):
        data = struct.pack("HH", args['frequency'], args['duration'])
        self.device.control_write(64, 0, 8, data)

    @property
    def start_button_status(self):
        result = self.device.control_read(64, 0, 8, 4)
        return any(result)

    def make_safe(self):
        self._set_power_outputs(0)

    def status(self):
        return {'start-button': self.start_button_status}

    def command(self, cmd):
        if 'power' in cmd:
            power = bool(cmd['power'])
            self._set_power_outputs(1 if power else 0)
        elif 'start-led' in cmd:
            value = bool(cmd['start-led'])
            self._set_start_led(1 if value else 0)
        elif 'buzz' in cmd:
            self._buzz_piezo(cmd['buzz'])


class CommandError(RuntimeError):
    """The servo assembly experienced an error in processing a command."""

    def __init__(self, command: Tuple[Any, ...], error: str, comments: List[str]) -> None:
        self.command = command
        self.error = error
        self.comments = comments

    def __str__(self):
        return "\n".join([self.error, ''] + self.comments)


class InvalidResponse(ValueError):
    """The servo assembly emitted a response which could not be processed."""

    def __init__(self, command: Tuple[Any, ...], response: bytes) -> None:
        self.command = command
        self.response = response

    def __str__(self):
        return "Invalid response from Arduino: {!r}".format(self.response)


class ServoAssembly(Board):
    """
    A servo assembly.

    Technically this is actually an arduino with a servo shield attached.
    """

    lookup_keys = {
        'subsystem': 'tty',
    }

    NUM_SERVOS = 16
    GPIO_IDS = range(2, 13)

    INPUT = 'hi-z'

    @classmethod
    def included(cls, node):
        if 'ID_MODEL_ID' not in node or 'ID_VENDOR_ID' not in node:
            return False

        return (node['ID_MODEL_ID'], node['ID_VENDOR_ID']) in [
            ('0043', '2a03'),  # Fake Uno
            ('7523', '1a86'),  # Real Uno
        ]

    @classmethod
    def name(cls, node):
        """Board name."""
        return node.get('ID_SERIAL_SHORT',
                        'SB_{}'.format(node['MINOR']))

    def start(self):
        device = self.node['DEVNAME']

        self.connection = serial.Serial(device, baudrate=9600, timeout=0.2)

        if hasattr(self.connection, 'reset_input_buffer'):
            self._reset_input_buffer = self.connection.reset_input_buffer
        else:
            self._reset_input_buffer = self.connection.flushInput

        (self.fw_version,) = self._command('version')
        self.fw_version = self.fw_version.strip()
        self._servo_status = {}
        self._pin_status = {}
        self._pin_values = {}
        self._analogue_values = {}
        self._ultrasound_value = None

        self.make_safe()
        LOGGER.debug('Finished initialising servo assembly on %r', device)

    def _command(self, *args, generic_command=False) -> List[str]:
        command_id = random.randint(1, 65535)

        while True:
            self._reset_input_buffer()

            command_id_part = '@{id} '.format(id=command_id).encode('utf-8')
            command_args_part = ' '.join(str(x) for x in args).encode('utf-8')

            line = command_id_part + command_args_part + b'\n'
            self.connection.write(b'\0')
            self.connection.write(line)
            self.connection.flush()

            LOGGER.debug('Sending to servo assembly: %r', line)

            comments = []  # type: List[str]
            results = []  # type: List[str]

            while True:
                line = self.connection.readline()

                LOGGER.debug('Got back from servo: %r', line)

                if not line:
                    # Leave the loop and reissue the command
                    break

                if line.startswith(b'@'):
                    returned_command_id_str, line = line[1:].split(b' ', 1)
                    returned_command_id = int(
                        returned_command_id_str.decode('utf-8'),
                    ) & 0xffff

                    if returned_command_id != command_id:
                        LOGGER.debug('Got response for different command, ignoring...')
                        continue

                try:
                    if line.startswith(b'+ '):
                        return results

                    elif line.startswith(b'- '):
                        if b'unknown command' in line and not generic_command:
                            break  # try again
                        else:
                            raise CommandError(
                                args,
                                line[2:].decode('utf-8'),
                                comments,
                            )

                    elif line.startswith(b'# '):
                        comments.append(line[2:].decode('utf-8').strip())

                    elif line.startswith(b'> '):
                        results.append(line[2:].decode('utf-8').strip())

                    else:
                        raise InvalidResponse(args, line)

                except InvalidResponse:
                    if generic_command:
                        raise
                    else:
                        break

                except ValueError:
                    break

    def make_safe(self):
        for servo in range(self.NUM_SERVOS):
            self._set_servo(servo, None)
        for pin in self.GPIO_IDS:
            self._write_pin(pin, self.INPUT)

    def _set_servo(self, servo, status):
        if status is None:
            level = 0
        elif -1 <= status <= 1:
            # Adjust to be in the range 0-1
            status_unit = (status + 1) / 2
            level = 150 + int((550 - 150) * status_unit)
        else:
            return

        self._command('servo', servo, level)
        self._servo_status[str(servo)] = level

    def _write_pin(self, pin, setting):
        self._pin_status[pin] = setting
        return self._command('gpio-write', pin, setting)

    def _read_pin(self, pin):
        result = self._command('gpio-read', pin)[0]
        self._pin_values.update({pin: result})

    def _read_analogue(self):
        results = self._command('analogue-read')
        for result in results:
            name, value = result.split(' ')
            self._analogue_values.update({name: value})

    def _read_ultrasound(self, trigger_pin, echo_pin):
        found_values = []

        for i in range(3):
            result = self._command('ultrasound-read', trigger_pin, echo_pin)[0]
            found_values.append(float(result))

        self._ultrasound_value = list(sorted(found_values))[1] / 1000.0

    def _generic_command(self, command):
        try:
            return {
                'status': 'ok',
                'data': self._command(*command, generic_command=True),
            }
        except (CommandError, InvalidResponse) as e:
            return {
                'status': 'error',
                'type': type(e).__name__,
                'description': str(e),
            }

    def status(self):
        return {
            'servos': self._servo_status,
            'pins': self._pin_status,
            'pin-values': self._pin_values,
            'fw-version': self.fw_version,
            'analogue-values': self._analogue_values,
            'ultrasound': self._ultrasound_value,
        }

    def command(self, cmd):
        # handle servos
        servos = cmd.get('servos', {})
        for servo_id, status in servos.items():
            self._set_servo(int(servo_id), status)

        # handle writing pins
        pins = cmd.get('pins', {})
        for pin, status in pins.items():
            self._write_pin(int(pin), status)

        # handle reading pins
        self._pin_values = {}

        pins = cmd.get('read-pins', [])
        for pin in pins:
            self._read_pin(int(pin))

        # handle reading analogue pins
        self._analogue_values = {}

        read_analogue = cmd.get('read-analogue', False)
        if read_analogue:
            self._read_analogue()

        # handle ultrasound
        self._ultrasound_value = None

        read_ultrasound = cmd.get('read-ultrasound', [])
        if len(read_ultrasound) == 2:
            self._read_ultrasound(read_ultrasound[0], read_ultrasound[1])

        # handle direct command access
        command = cmd.get('command', [])
        if command:
            return self._generic_command(command)


# Grab the full list of boards from the workings of the metaclass
BOARDS = BoardMeta.BOARDS<|MERGE_RESOLUTION|>--- conflicted
+++ resolved
@@ -142,15 +142,11 @@
     State storage for the game, keeps a store of everything it has received.
     """
 
-<<<<<<< HEAD
     FILE_GLOB = '/media/usb?/zone-?'
     FILE_REGEX = re.compile('zone-(\d)')
     IGNORE_DIRS_CONTAINING_FILE_NAMES = ('main.py',)
 
-    # define the name od the board
-=======
     # define the name of the board
->>>>>>> 84cbddc1
     board_type_id = 'game'
     create_on_startup = True
 
